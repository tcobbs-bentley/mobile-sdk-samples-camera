--- conflicted
+++ resolved
@@ -8,25 +8,17 @@
 
 ## About this Repository
 
-<<<<<<< HEAD
 This repository contains sample iOS apps based on iTwin/mobile-samples that add native camera and photo library functionality.
-=======
-This repository contains sample iOS apps that make use of the iTwin Mobile SDK.
->>>>>>> 7079078f
 
 There are two sample apps, MobileStarter and SwiftUIStarter. The former is a UIKit app, and the later is a SwiftUI app. Both contain a full-screen WKWebView to host the iTwin content, and make use of the same TypeScript code running inside that WKWebView.
 
 Each sample app includes an Xcode project with a LocalSDK_ prefix. These Xcode projects are the same as the main ones, with the exception that they refer to a local filesystem copy of mobile-sdk-ios, instead of referring to the mobile-sdk-ios Swift Package on GitHub.
 
-<<<<<<< HEAD
-See [iOS/README.md](./iOS/README.md) for instructions on building the samples.
-=======
 See [iOS/README.md](./iOS/README.md) for instructions on building the iOS samples.
 
 See [Android/README.md](./Android/README.md) for instructions on building the Android samples.
 
 See [OFFLINE.md](./OFFLINE.md) for information about using iModels while offline.
->>>>>>> 7079078f
 
 ## Sample iModels
 
