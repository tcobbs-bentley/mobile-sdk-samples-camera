# iTwin Mobile SDK iOS Samples

## Consistency Across Modules

These samples make use of the [`itwin-mobile-sdk-ios`](https://github.com/iTwin/mobile-sdk-ios) Swift Package (which itself uses the [`itwin-mobile-native-ios`](https://github.com/iTwin/mobile-native-ios/releases) Swift Package), as well as the `@itwin/mobile-sdk-core` and `@itwin/mobile-ui-react` npm modules. In order to work properly, all of these things have to be in sync with each other. When new functionality is added to any of the dependent modules, and that new functionality is used in the samples, the samples won't work until the next official release of the dependent modules. That means that there is a very good chance that the main branch __will not work__ at any given time. To avoid problems when using these samples, you should always check out a release tag.
<<<<<<< HEAD

## Client ID Setup
=======
>>>>>>> 7079078f

## Client ID Setup

<<<<<<< HEAD
1. If you have not already done so, [create a Bentley Account](./BentleyAccount.md).
1. Go to <https://developer.bentley.com/my-apps/>.
1. Click the "Register New" button.
1. Pick a name.
1. Check the check boxes next to "Visualization", "Administration", and "Digital Twin Management".
1. Remove the following scopes by selecting the X next to them:
    * library:modify
    * realitydata:modify
    * library:read
    * imodels:modify
    * storage:modify
    * storage:read
    * projects:modify
    * users:read
1. Select "Desktop/Mobile" as the application type.
1. Enter `imodeljs://app/signin-callback` for "Redirect URIs".
1. Enter `imodeljs://app/signout-callback` for "Post logout redirect URIs".
1. Save.
1. Select your newly generated app. You will see that it has a Client ID, and Scopes.
=======
Before building the samples, you must configure a Client ID for yourself. To do so, follow the instructions [here](../cross-platform/ClientID.md).
>>>>>>> 7079078f

## ITMApplication.xcconfig Setup

1. Create a a file named `ITMApplication.xcconfig` in this directory with the following contents:

    ```xcconfig
    ITMAPPLICATION_CLIENT_ID = <Your Client ID>
    ITMAPPLICATION_SCOPE = <Your Scope>
    ```

    Notes:

    * Do not surround your values with quotes.

    * If you already had a Client ID, browse to your app's page in [my-apps](https://developer.bentley.com/my-apps/). If you just created it, you should already be there.

1. Copy your client ID from the app's page, then replace &lt;Your Client ID&gt;.    
1. Use the "Copy" button in the Scopes section of the app's page to copy your scopes to the clipboard. Then replace &lt;Your scope&gt;.

## NPM Setup

<<<<<<< HEAD
1. You must install node 14 on your Mac, and it needs to be the default node found in your path.
1. If you are using a Mac with Apple Silicon, you must do the following:
    1. Run a Rosetta 2 Terminal.
    1. cd into the `cross-platform/react-app` directory of this repository.
    1. Run `npm install`.
1. Run a Terminal
1. cd into the `cross-platform/react-app` directory of this repository.
1. If you are not on a Mac with Apple Silicon and did so above, run `npm install`.
1. Run `npm run build`.
1. Run `npm run start`. __Note:__ This starts a React Debug Server on your Mac that the app will communicate with. It must be running when you run the app. This requires that the device be able to connect to your Mac. If you want the app to run purely on the device (like it would if it were released), uncomment the `ITMAPPLICATION_NO_DEBUG_SERVER = YES` line in iOSSamples.xcconfig. If you do this, there is no need for the React Debug Server to be running when you run the app. (If you open the react-app directory in Visual Studio Code, it is configured such that Cmd+Shift+B will perform the `npm run start` in an integrated terminal.)
=======
Follow the npm setup instructions [here](../cross-platform/npm.md).
>>>>>>> 7079078f

---

## Running the Samples

Once you have performed the above setup, you can build and run the samples.

__Note:__ The samples cannot currently be built for or run on the iOS Simulator on an Apple Silicon Mac. This will be fixed in the future, but for the moment if you are using a Mac with an Apple Silicon processor, you can only build for and run on a connected iOS device.

1. Open the appropriate Xcode project.
1. Xcode will take some time to download the Swift Packages that each sample depends on the first time you open that sample Xcode project. Also, it appears that Xcode sometimes randomly fails when installing Swift Packages. If this happens, select File->Packages->Reset Package Caches.
1. Select the project in the Xcode navigator.
1. Select the only entry under TARGETS.
1. Select the Signing & Capabilities tab.
1. Select your team from the Team popup menu.
1. Run.
1. If you get an error dialog that says `Could not connect to React debug server.`, the first thing to try is to uncomment the `ITMAPPLICATION_USE_IP = YES` line in iOSSamples.xcconfig.
1. Once a sample is installed on your device, you can use Finder to copy a Snapshot iModel to the device if you want to open local snapshot models in the sample:
    1. Select your connected device in Finder's left navigation pane.
    1. Select the Files tab.
    1. Drag and drop .bim Snapshot iModel files into the "iTwin Starter" app or the "SwiftUIStarter" app.
1. Please see [Debugging.md](./Debugging.md) for instructions on debugging.

## Organization

The MobileStarter and SwiftUIStarter sample apps are both simple apps that present a full-screen web view. The app UI inside this web view is a React app in the `cross-platform/react-app` directory of this repository.

It is recommended that you use Visual Studio Code to edit your TypeScript code. Opening the `react-app` directory itself in Visual Studio code will generally be the most convenient way to do this. If you do this, you can use Cmd+Shift+B to start the React debug server, and omit using `npm run start` in a Terminal window.

The `project.json` file inside `react-app` contains dependencies for `@itwin/mobile-sdk-core` and `@itwin/mobile-ui-react`. It also contains dependencies for all the various iModelJS packages. These latter dependencies are optional (since they are already dependencies of `@itwin/mobile-ui-react`), but if they are omitted, Visual Studio Code will not autocomplete against those packages without first manually importing the desired class or function.<|MERGE_RESOLUTION|>--- conflicted
+++ resolved
@@ -3,37 +3,10 @@
 ## Consistency Across Modules
 
 These samples make use of the [`itwin-mobile-sdk-ios`](https://github.com/iTwin/mobile-sdk-ios) Swift Package (which itself uses the [`itwin-mobile-native-ios`](https://github.com/iTwin/mobile-native-ios/releases) Swift Package), as well as the `@itwin/mobile-sdk-core` and `@itwin/mobile-ui-react` npm modules. In order to work properly, all of these things have to be in sync with each other. When new functionality is added to any of the dependent modules, and that new functionality is used in the samples, the samples won't work until the next official release of the dependent modules. That means that there is a very good chance that the main branch __will not work__ at any given time. To avoid problems when using these samples, you should always check out a release tag.
-<<<<<<< HEAD
-
-## Client ID Setup
-=======
->>>>>>> 7079078f
 
 ## Client ID Setup
 
-<<<<<<< HEAD
-1. If you have not already done so, [create a Bentley Account](./BentleyAccount.md).
-1. Go to <https://developer.bentley.com/my-apps/>.
-1. Click the "Register New" button.
-1. Pick a name.
-1. Check the check boxes next to "Visualization", "Administration", and "Digital Twin Management".
-1. Remove the following scopes by selecting the X next to them:
-    * library:modify
-    * realitydata:modify
-    * library:read
-    * imodels:modify
-    * storage:modify
-    * storage:read
-    * projects:modify
-    * users:read
-1. Select "Desktop/Mobile" as the application type.
-1. Enter `imodeljs://app/signin-callback` for "Redirect URIs".
-1. Enter `imodeljs://app/signout-callback` for "Post logout redirect URIs".
-1. Save.
-1. Select your newly generated app. You will see that it has a Client ID, and Scopes.
-=======
 Before building the samples, you must configure a Client ID for yourself. To do so, follow the instructions [here](../cross-platform/ClientID.md).
->>>>>>> 7079078f
 
 ## ITMApplication.xcconfig Setup
 
@@ -55,20 +28,7 @@
 
 ## NPM Setup
 
-<<<<<<< HEAD
-1. You must install node 14 on your Mac, and it needs to be the default node found in your path.
-1. If you are using a Mac with Apple Silicon, you must do the following:
-    1. Run a Rosetta 2 Terminal.
-    1. cd into the `cross-platform/react-app` directory of this repository.
-    1. Run `npm install`.
-1. Run a Terminal
-1. cd into the `cross-platform/react-app` directory of this repository.
-1. If you are not on a Mac with Apple Silicon and did so above, run `npm install`.
-1. Run `npm run build`.
-1. Run `npm run start`. __Note:__ This starts a React Debug Server on your Mac that the app will communicate with. It must be running when you run the app. This requires that the device be able to connect to your Mac. If you want the app to run purely on the device (like it would if it were released), uncomment the `ITMAPPLICATION_NO_DEBUG_SERVER = YES` line in iOSSamples.xcconfig. If you do this, there is no need for the React Debug Server to be running when you run the app. (If you open the react-app directory in Visual Studio Code, it is configured such that Cmd+Shift+B will perform the `npm run start` in an integrated terminal.)
-=======
 Follow the npm setup instructions [here](../cross-platform/npm.md).
->>>>>>> 7079078f
 
 ---
 
