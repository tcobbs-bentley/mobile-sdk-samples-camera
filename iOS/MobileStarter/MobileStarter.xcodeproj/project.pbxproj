// !$*UTF8*$!
{
	archiveVersion = 1;
	classes = {
	};
	objectVersion = 54;
	objects = {

/* Begin PBXBuildFile section */
		1F2D7B682742D89000AAB11E /* PrintLogger.swift in Sources */ = {isa = PBXBuildFile; fileRef = 1F2D7B672742D89000AAB11E /* PrintLogger.swift */; };
		1FC11154261FC44900835E6E /* AppDelegate.swift in Sources */ = {isa = PBXBuildFile; fileRef = 1FC11153261FC44900835E6E /* AppDelegate.swift */; };
		1FC11156261FC44900835E6E /* SceneDelegate.swift in Sources */ = {isa = PBXBuildFile; fileRef = 1FC11155261FC44900835E6E /* SceneDelegate.swift */; };
		1FC1115B261FC44900835E6E /* Main.storyboard in Resources */ = {isa = PBXBuildFile; fileRef = 1FC11159261FC44900835E6E /* Main.storyboard */; };
		1FC1115D261FC44B00835E6E /* Assets.xcassets in Resources */ = {isa = PBXBuildFile; fileRef = 1FC1115C261FC44B00835E6E /* Assets.xcassets */; };
		1FC11160261FC44B00835E6E /* LaunchScreen.storyboard in Resources */ = {isa = PBXBuildFile; fileRef = 1FC1115E261FC44B00835E6E /* LaunchScreen.storyboard */; };
<<<<<<< HEAD
		1FCEE2B92784F8F30057153D /* ImagePicker.swift in Sources */ = {isa = PBXBuildFile; fileRef = 1FCEE2B52784F8F20057153D /* ImagePicker.swift */; };
		1FCEE2BA2784F8F30057153D /* ImageCache.swift in Sources */ = {isa = PBXBuildFile; fileRef = 1FCEE2B62784F8F20057153D /* ImageCache.swift */; };
		1FCEE2BB2784F8F30057153D /* ImageSharer.swift in Sources */ = {isa = PBXBuildFile; fileRef = 1FCEE2B72784F8F30057153D /* ImageSharer.swift */; };
		1FCEE2BC2784F8F30057153D /* ImageCacheSchemeHandler.swift in Sources */ = {isa = PBXBuildFile; fileRef = 1FCEE2B82784F8F30057153D /* ImageCacheSchemeHandler.swift */; };
=======
>>>>>>> 7079078f
		1FD65E32276C0F030037CFAE /* ShowTime in Frameworks */ = {isa = PBXBuildFile; productRef = 1FD65E31276C0F030037CFAE /* ShowTime */; };
		1FEAE63E271DE401004853E9 /* README.md in Resources */ = {isa = PBXBuildFile; fileRef = 1FEAE63D271DE401004853E9 /* README.md */; };
		1FF1B9AC26BDCC35006D6385 /* ITwinMobile in Frameworks */ = {isa = PBXBuildFile; productRef = 1FF1B9AB26BDCC35006D6385 /* ITwinMobile */; };
		5FD7518D26DD9E3F00DC3060 /* DocumentPicker.swift in Sources */ = {isa = PBXBuildFile; fileRef = 5FD7518B26DD9E3F00DC3060 /* DocumentPicker.swift */; };
		5FD7518E26DD9E3F00DC3060 /* ModelApplication.swift in Sources */ = {isa = PBXBuildFile; fileRef = 5FD7518C26DD9E3F00DC3060 /* ModelApplication.swift */; };
/* End PBXBuildFile section */

/* Begin PBXFileReference section */
		1F2D7B672742D89000AAB11E /* PrintLogger.swift */ = {isa = PBXFileReference; fileEncoding = 4; lastKnownFileType = sourcecode.swift; path = PrintLogger.swift; sourceTree = "<group>"; };
		1F2ECBF626D467320006AEF0 /* ITMApplication.xcconfig */ = {isa = PBXFileReference; fileEncoding = 4; lastKnownFileType = text.xcconfig; name = ITMApplication.xcconfig; path = ../ITMApplication.xcconfig; sourceTree = "<group>"; };
		1FBF081826D44A410078738A /* iOSSamples.xcconfig */ = {isa = PBXFileReference; fileEncoding = 4; lastKnownFileType = text.xcconfig; name = iOSSamples.xcconfig; path = ../iOSSamples.xcconfig; sourceTree = "<group>"; };
		1FC11150261FC44900835E6E /* iTwin CamSample.app */ = {isa = PBXFileReference; explicitFileType = wrapper.application; includeInIndex = 0; path = "iTwin CamSample.app"; sourceTree = BUILT_PRODUCTS_DIR; };
		1FC11153261FC44900835E6E /* AppDelegate.swift */ = {isa = PBXFileReference; lastKnownFileType = sourcecode.swift; path = AppDelegate.swift; sourceTree = "<group>"; };
		1FC11155261FC44900835E6E /* SceneDelegate.swift */ = {isa = PBXFileReference; lastKnownFileType = sourcecode.swift; path = SceneDelegate.swift; sourceTree = "<group>"; };
		1FC1115A261FC44900835E6E /* Base */ = {isa = PBXFileReference; lastKnownFileType = file.storyboard; name = Base; path = Base.lproj/Main.storyboard; sourceTree = "<group>"; };
		1FC1115C261FC44B00835E6E /* Assets.xcassets */ = {isa = PBXFileReference; lastKnownFileType = folder.assetcatalog; path = Assets.xcassets; sourceTree = "<group>"; };
		1FC1115F261FC44B00835E6E /* Base */ = {isa = PBXFileReference; lastKnownFileType = file.storyboard; name = Base; path = Base.lproj/LaunchScreen.storyboard; sourceTree = "<group>"; };
		1FC11161261FC44B00835E6E /* Info.plist */ = {isa = PBXFileReference; lastKnownFileType = text.plist.xml; path = Info.plist; sourceTree = "<group>"; };
		1FCEE2B52784F8F20057153D /* ImagePicker.swift */ = {isa = PBXFileReference; fileEncoding = 4; lastKnownFileType = sourcecode.swift; path = ImagePicker.swift; sourceTree = "<group>"; };
		1FCEE2B62784F8F20057153D /* ImageCache.swift */ = {isa = PBXFileReference; fileEncoding = 4; lastKnownFileType = sourcecode.swift; path = ImageCache.swift; sourceTree = "<group>"; };
		1FCEE2B72784F8F30057153D /* ImageSharer.swift */ = {isa = PBXFileReference; fileEncoding = 4; lastKnownFileType = sourcecode.swift; path = ImageSharer.swift; sourceTree = "<group>"; };
		1FCEE2B82784F8F30057153D /* ImageCacheSchemeHandler.swift */ = {isa = PBXFileReference; fileEncoding = 4; lastKnownFileType = sourcecode.swift; path = ImageCacheSchemeHandler.swift; sourceTree = "<group>"; };
		1FEAE63D271DE401004853E9 /* README.md */ = {isa = PBXFileReference; fileEncoding = 4; lastKnownFileType = net.daringfireball.markdown; name = README.md; path = ../README.md; sourceTree = "<group>"; };
		5FD7518B26DD9E3F00DC3060 /* DocumentPicker.swift */ = {isa = PBXFileReference; fileEncoding = 4; lastKnownFileType = sourcecode.swift; path = DocumentPicker.swift; sourceTree = "<group>"; };
		5FD7518C26DD9E3F00DC3060 /* ModelApplication.swift */ = {isa = PBXFileReference; fileEncoding = 4; lastKnownFileType = sourcecode.swift; path = ModelApplication.swift; sourceTree = "<group>"; };
/* End PBXFileReference section */

/* Begin PBXFrameworksBuildPhase section */
		1FC1114D261FC44900835E6E /* Frameworks */ = {
			isa = PBXFrameworksBuildPhase;
			buildActionMask = 2147483647;
			files = (
				1FD65E32276C0F030037CFAE /* ShowTime in Frameworks */,
				1FF1B9AC26BDCC35006D6385 /* ITwinMobile in Frameworks */,
			);
			runOnlyForDeploymentPostprocessing = 0;
		};
/* End PBXFrameworksBuildPhase section */

/* Begin PBXGroup section */
		1FC11147261FC44900835E6E = {
			isa = PBXGroup;
			children = (
				1FEAE63D271DE401004853E9 /* README.md */,
				1FBF081826D44A410078738A /* iOSSamples.xcconfig */,
				1F2ECBF626D467320006AEF0 /* ITMApplication.xcconfig */,
				1FC11152261FC44900835E6E /* MobileStarter */,
				1FC11151261FC44900835E6E /* Products */,
			);
			sourceTree = "<group>";
		};
		1FC11151261FC44900835E6E /* Products */ = {
			isa = PBXGroup;
			children = (
				1FC11150261FC44900835E6E /* iTwin CamSample.app */,
			);
			name = Products;
			sourceTree = "<group>";
		};
		1FC11152261FC44900835E6E /* MobileStarter */ = {
			isa = PBXGroup;
			children = (
				5FD7518A26DD9E3F00DC3060 /* Shared */,
				1FC11153261FC44900835E6E /* AppDelegate.swift */,
				1FC11155261FC44900835E6E /* SceneDelegate.swift */,
				1FC11159261FC44900835E6E /* Main.storyboard */,
				1FC1115C261FC44B00835E6E /* Assets.xcassets */,
				1FC1115E261FC44B00835E6E /* LaunchScreen.storyboard */,
				1FC11161261FC44B00835E6E /* Info.plist */,
			);
			path = MobileStarter;
			sourceTree = "<group>";
		};
		5FD7518A26DD9E3F00DC3060 /* Shared */ = {
			isa = PBXGroup;
			children = (
				1FCEE2B62784F8F20057153D /* ImageCache.swift */,
				1FCEE2B82784F8F30057153D /* ImageCacheSchemeHandler.swift */,
				1FCEE2B52784F8F20057153D /* ImagePicker.swift */,
				1FCEE2B72784F8F30057153D /* ImageSharer.swift */,
				5FD7518B26DD9E3F00DC3060 /* DocumentPicker.swift */,
				5FD7518C26DD9E3F00DC3060 /* ModelApplication.swift */,
				1F2D7B672742D89000AAB11E /* PrintLogger.swift */,
			);
			name = Shared;
			path = ../../Shared;
			sourceTree = "<group>";
		};
/* End PBXGroup section */

/* Begin PBXNativeTarget section */
		1FC1114F261FC44900835E6E /* MobileStarter */ = {
			isa = PBXNativeTarget;
			buildConfigurationList = 1FC11164261FC44B00835E6E /* Build configuration list for PBXNativeTarget "MobileStarter" */;
			buildPhases = (
				1FC1114C261FC44900835E6E /* Sources */,
				1FC1114D261FC44900835E6E /* Frameworks */,
				1FC1114E261FC44900835E6E /* Resources */,
				1F967D1A2620F62E00839493 /* Check react-app */,
				1FCA80062620B9CF002F1F76 /* Copy web app assets */,
			);
			buildRules = (
			);
			dependencies = (
			);
			name = MobileStarter;
			packageProductDependencies = (
				1FF1B9AB26BDCC35006D6385 /* ITwinMobile */,
				1FD65E31276C0F030037CFAE /* ShowTime */,
			);
			productName = MobileStarter;
			productReference = 1FC11150261FC44900835E6E /* iTwin CamSample.app */;
			productType = "com.apple.product-type.application";
		};
/* End PBXNativeTarget section */

/* Begin PBXProject section */
		1FC11148261FC44900835E6E /* Project object */ = {
			isa = PBXProject;
			attributes = {
				LastSwiftUpdateCheck = 1240;
				LastUpgradeCheck = 1310;
				TargetAttributes = {
					1FC1114F261FC44900835E6E = {
						CreatedOnToolsVersion = 12.4;
					};
				};
			};
			buildConfigurationList = 1FC1114B261FC44900835E6E /* Build configuration list for PBXProject "MobileStarter" */;
			compatibilityVersion = "Xcode 9.3";
			developmentRegion = en;
			hasScannedForEncodings = 0;
			knownRegions = (
				en,
				Base,
			);
			mainGroup = 1FC11147261FC44900835E6E;
			packageReferences = (
				1FF1B9AA26BDCC35006D6385 /* XCRemoteSwiftPackageReference "mobile-sdk-ios" */,
				1FD65E30276C0F030037CFAE /* XCRemoteSwiftPackageReference "ShowTime" */,
			);
			productRefGroup = 1FC11151261FC44900835E6E /* Products */;
			projectDirPath = "";
			projectRoot = "";
			targets = (
				1FC1114F261FC44900835E6E /* MobileStarter */,
			);
		};
/* End PBXProject section */

/* Begin PBXResourcesBuildPhase section */
		1FC1114E261FC44900835E6E /* Resources */ = {
			isa = PBXResourcesBuildPhase;
			buildActionMask = 2147483647;
			files = (
				1FEAE63E271DE401004853E9 /* README.md in Resources */,
				1FC11160261FC44B00835E6E /* LaunchScreen.storyboard in Resources */,
				1FC1115D261FC44B00835E6E /* Assets.xcassets in Resources */,
				1FC1115B261FC44900835E6E /* Main.storyboard in Resources */,
			);
			runOnlyForDeploymentPostprocessing = 0;
		};
/* End PBXResourcesBuildPhase section */

/* Begin PBXShellScriptBuildPhase section */
		1F967D1A2620F62E00839493 /* Check react-app */ = {
			isa = PBXShellScriptBuildPhase;
			alwaysOutOfDate = 1;
			buildActionMask = 12;
			files = (
			);
			inputFileListPaths = (
			);
			inputPaths = (
			);
			name = "Check react-app";
			outputFileListPaths = (
			);
			outputPaths = (
			);
			runOnlyForDeploymentPostprocessing = 0;
			shellPath = /bin/sh;
			shellScript = "cd \"${PROJECT_DIR}/../../cross-platform/react-app\"\nif [[ ! -d node_modules ]]; then\n  echo Cannot find react-app/node_modules. Please follow the steps in iOS/REAMDE.md.\n  exit 1\nfi\nif [[ ! -d build ]]; then\n  echo Cannot find react-app/build. Please follow the steps in iOS/README.md.\n  exit 1\nfi\nif [[ ! -d lib ]]; then\n  echo Cannot find react-app/lib. Please follow the steps in iOS/README.md.\n  exit 1\nfi\n";
			showEnvVarsInLog = 0;
		};
		1FCA80062620B9CF002F1F76 /* Copy web app assets */ = {
			isa = PBXShellScriptBuildPhase;
			alwaysOutOfDate = 1;
			buildActionMask = 2147483647;
			files = (
			);
			inputFileListPaths = (
			);
			inputPaths = (
			);
			name = "Copy web app assets";
			outputFileListPaths = (
			);
			outputPaths = (
			);
			runOnlyForDeploymentPostprocessing = 0;
			shellPath = /bin/sh;
			shellScript = "\"${PROJECT_DIR}/../CopyWebAppAssets.sh\"\n";
		};
/* End PBXShellScriptBuildPhase section */

/* Begin PBXSourcesBuildPhase section */
		1FC1114C261FC44900835E6E /* Sources */ = {
			isa = PBXSourcesBuildPhase;
			buildActionMask = 2147483647;
			files = (
				1FC11154261FC44900835E6E /* AppDelegate.swift in Sources */,
				5FD7518D26DD9E3F00DC3060 /* DocumentPicker.swift in Sources */,
				5FD7518E26DD9E3F00DC3060 /* ModelApplication.swift in Sources */,
				1FCEE2B92784F8F30057153D /* ImagePicker.swift in Sources */,
				1FCEE2BB2784F8F30057153D /* ImageSharer.swift in Sources */,
				1F2D7B682742D89000AAB11E /* PrintLogger.swift in Sources */,
				1FCEE2BC2784F8F30057153D /* ImageCacheSchemeHandler.swift in Sources */,
				1FCEE2BA2784F8F30057153D /* ImageCache.swift in Sources */,
				1FC11156261FC44900835E6E /* SceneDelegate.swift in Sources */,
			);
			runOnlyForDeploymentPostprocessing = 0;
		};
/* End PBXSourcesBuildPhase section */

/* Begin PBXVariantGroup section */
		1FC11159261FC44900835E6E /* Main.storyboard */ = {
			isa = PBXVariantGroup;
			children = (
				1FC1115A261FC44900835E6E /* Base */,
			);
			name = Main.storyboard;
			sourceTree = "<group>";
		};
		1FC1115E261FC44B00835E6E /* LaunchScreen.storyboard */ = {
			isa = PBXVariantGroup;
			children = (
				1FC1115F261FC44B00835E6E /* Base */,
			);
			name = LaunchScreen.storyboard;
			sourceTree = "<group>";
		};
/* End PBXVariantGroup section */

/* Begin XCBuildConfiguration section */
		1FC11162261FC44B00835E6E /* Debug */ = {
			isa = XCBuildConfiguration;
			baseConfigurationReference = 1FBF081826D44A410078738A /* iOSSamples.xcconfig */;
			buildSettings = {
				ALWAYS_SEARCH_USER_PATHS = NO;
				CLANG_ANALYZER_NONNULL = YES;
				CLANG_ANALYZER_NUMBER_OBJECT_CONVERSION = YES_AGGRESSIVE;
				CLANG_CXX_LANGUAGE_STANDARD = "gnu++14";
				CLANG_CXX_LIBRARY = "libc++";
				CLANG_ENABLE_MODULES = YES;
				CLANG_ENABLE_OBJC_ARC = YES;
				CLANG_ENABLE_OBJC_WEAK = YES;
				CLANG_WARN_BLOCK_CAPTURE_AUTORELEASING = YES;
				CLANG_WARN_BOOL_CONVERSION = YES;
				CLANG_WARN_COMMA = YES;
				CLANG_WARN_CONSTANT_CONVERSION = YES;
				CLANG_WARN_DEPRECATED_OBJC_IMPLEMENTATIONS = YES;
				CLANG_WARN_DIRECT_OBJC_ISA_USAGE = YES_ERROR;
				CLANG_WARN_DOCUMENTATION_COMMENTS = YES;
				CLANG_WARN_EMPTY_BODY = YES;
				CLANG_WARN_ENUM_CONVERSION = YES;
				CLANG_WARN_INFINITE_RECURSION = YES;
				CLANG_WARN_INT_CONVERSION = YES;
				CLANG_WARN_NON_LITERAL_NULL_CONVERSION = YES;
				CLANG_WARN_OBJC_IMPLICIT_RETAIN_SELF = YES;
				CLANG_WARN_OBJC_LITERAL_CONVERSION = YES;
				CLANG_WARN_OBJC_ROOT_CLASS = YES_ERROR;
				CLANG_WARN_QUOTED_INCLUDE_IN_FRAMEWORK_HEADER = YES;
				CLANG_WARN_RANGE_LOOP_ANALYSIS = YES;
				CLANG_WARN_STRICT_PROTOTYPES = YES;
				CLANG_WARN_SUSPICIOUS_MOVE = YES;
				CLANG_WARN_UNGUARDED_AVAILABILITY = YES_AGGRESSIVE;
				CLANG_WARN_UNREACHABLE_CODE = YES;
				CLANG_WARN__DUPLICATE_METHOD_MATCH = YES;
				COPY_PHASE_STRIP = NO;
				DEBUG_INFORMATION_FORMAT = dwarf;
				ENABLE_STRICT_OBJC_MSGSEND = YES;
				ENABLE_TESTABILITY = YES;
				GCC_C_LANGUAGE_STANDARD = gnu11;
				GCC_DYNAMIC_NO_PIC = NO;
				GCC_NO_COMMON_BLOCKS = YES;
				GCC_OPTIMIZATION_LEVEL = 0;
				GCC_PREPROCESSOR_DEFINITIONS = (
					"DEBUG=1",
					"$(inherited)",
				);
				GCC_WARN_64_TO_32_BIT_CONVERSION = YES;
				GCC_WARN_ABOUT_RETURN_TYPE = YES_ERROR;
				GCC_WARN_UNDECLARED_SELECTOR = YES;
				GCC_WARN_UNINITIALIZED_AUTOS = YES_AGGRESSIVE;
				GCC_WARN_UNUSED_FUNCTION = YES;
				GCC_WARN_UNUSED_VARIABLE = YES;
				IPHONEOS_DEPLOYMENT_TARGET = 13.0;
				MTL_ENABLE_DEBUG_INFO = INCLUDE_SOURCE;
				MTL_FAST_MATH = YES;
				ONLY_ACTIVE_ARCH = YES;
				SDKROOT = iphoneos;
				SWIFT_ACTIVE_COMPILATION_CONDITIONS = DEBUG;
				SWIFT_OPTIMIZATION_LEVEL = "-Onone";
			};
			name = Debug;
		};
		1FC11163261FC44B00835E6E /* Release */ = {
			isa = XCBuildConfiguration;
			baseConfigurationReference = 1FBF081826D44A410078738A /* iOSSamples.xcconfig */;
			buildSettings = {
				ALWAYS_SEARCH_USER_PATHS = NO;
				CLANG_ANALYZER_NONNULL = YES;
				CLANG_ANALYZER_NUMBER_OBJECT_CONVERSION = YES_AGGRESSIVE;
				CLANG_CXX_LANGUAGE_STANDARD = "gnu++14";
				CLANG_CXX_LIBRARY = "libc++";
				CLANG_ENABLE_MODULES = YES;
				CLANG_ENABLE_OBJC_ARC = YES;
				CLANG_ENABLE_OBJC_WEAK = YES;
				CLANG_WARN_BLOCK_CAPTURE_AUTORELEASING = YES;
				CLANG_WARN_BOOL_CONVERSION = YES;
				CLANG_WARN_COMMA = YES;
				CLANG_WARN_CONSTANT_CONVERSION = YES;
				CLANG_WARN_DEPRECATED_OBJC_IMPLEMENTATIONS = YES;
				CLANG_WARN_DIRECT_OBJC_ISA_USAGE = YES_ERROR;
				CLANG_WARN_DOCUMENTATION_COMMENTS = YES;
				CLANG_WARN_EMPTY_BODY = YES;
				CLANG_WARN_ENUM_CONVERSION = YES;
				CLANG_WARN_INFINITE_RECURSION = YES;
				CLANG_WARN_INT_CONVERSION = YES;
				CLANG_WARN_NON_LITERAL_NULL_CONVERSION = YES;
				CLANG_WARN_OBJC_IMPLICIT_RETAIN_SELF = YES;
				CLANG_WARN_OBJC_LITERAL_CONVERSION = YES;
				CLANG_WARN_OBJC_ROOT_CLASS = YES_ERROR;
				CLANG_WARN_QUOTED_INCLUDE_IN_FRAMEWORK_HEADER = YES;
				CLANG_WARN_RANGE_LOOP_ANALYSIS = YES;
				CLANG_WARN_STRICT_PROTOTYPES = YES;
				CLANG_WARN_SUSPICIOUS_MOVE = YES;
				CLANG_WARN_UNGUARDED_AVAILABILITY = YES_AGGRESSIVE;
				CLANG_WARN_UNREACHABLE_CODE = YES;
				CLANG_WARN__DUPLICATE_METHOD_MATCH = YES;
				COPY_PHASE_STRIP = NO;
				DEBUG_INFORMATION_FORMAT = "dwarf-with-dsym";
				ENABLE_NS_ASSERTIONS = NO;
				ENABLE_STRICT_OBJC_MSGSEND = YES;
				GCC_C_LANGUAGE_STANDARD = gnu11;
				GCC_NO_COMMON_BLOCKS = YES;
				GCC_WARN_64_TO_32_BIT_CONVERSION = YES;
				GCC_WARN_ABOUT_RETURN_TYPE = YES_ERROR;
				GCC_WARN_UNDECLARED_SELECTOR = YES;
				GCC_WARN_UNINITIALIZED_AUTOS = YES_AGGRESSIVE;
				GCC_WARN_UNUSED_FUNCTION = YES;
				GCC_WARN_UNUSED_VARIABLE = YES;
				IPHONEOS_DEPLOYMENT_TARGET = 13.0;
				MTL_ENABLE_DEBUG_INFO = NO;
				MTL_FAST_MATH = YES;
				SDKROOT = iphoneos;
				SWIFT_COMPILATION_MODE = wholemodule;
				SWIFT_OPTIMIZATION_LEVEL = "-O";
				VALIDATE_PRODUCT = YES;
			};
			name = Release;
		};
		1FC11165261FC44B00835E6E /* Debug */ = {
			isa = XCBuildConfiguration;
			buildSettings = {
				ASSETCATALOG_COMPILER_APPICON_NAME = AppIcon;
				ASSETCATALOG_COMPILER_GLOBAL_ACCENT_COLOR_NAME = AccentColor;
				CODE_SIGN_STYLE = Automatic;
				ENABLE_BITCODE = NO;
				INFOPLIST_FILE = MobileStarter/Info.plist;
				LD_RUNPATH_SEARCH_PATHS = (
					"$(inherited)",
					"@executable_path/Frameworks",
				);
				PRODUCT_BUNDLE_IDENTIFIER = com.bentley.sample.camera;
				PRODUCT_NAME = "iTwin CamSample";
				SWIFT_VERSION = 5.0;
				TARGETED_DEVICE_FAMILY = "1,2";
			};
			name = Debug;
		};
		1FC11166261FC44B00835E6E /* Release */ = {
			isa = XCBuildConfiguration;
			buildSettings = {
				ASSETCATALOG_COMPILER_APPICON_NAME = AppIcon;
				ASSETCATALOG_COMPILER_GLOBAL_ACCENT_COLOR_NAME = AccentColor;
				CODE_SIGN_STYLE = Automatic;
				ENABLE_BITCODE = NO;
				INFOPLIST_FILE = MobileStarter/Info.plist;
				LD_RUNPATH_SEARCH_PATHS = (
					"$(inherited)",
					"@executable_path/Frameworks",
				);
				PRODUCT_BUNDLE_IDENTIFIER = com.bentley.sample.camera;
				PRODUCT_NAME = "iTwin CamSample";
				SWIFT_VERSION = 5.0;
				TARGETED_DEVICE_FAMILY = "1,2";
			};
			name = Release;
		};
/* End XCBuildConfiguration section */

/* Begin XCConfigurationList section */
		1FC1114B261FC44900835E6E /* Build configuration list for PBXProject "MobileStarter" */ = {
			isa = XCConfigurationList;
			buildConfigurations = (
				1FC11162261FC44B00835E6E /* Debug */,
				1FC11163261FC44B00835E6E /* Release */,
			);
			defaultConfigurationIsVisible = 0;
			defaultConfigurationName = Release;
		};
		1FC11164261FC44B00835E6E /* Build configuration list for PBXNativeTarget "MobileStarter" */ = {
			isa = XCConfigurationList;
			buildConfigurations = (
				1FC11165261FC44B00835E6E /* Debug */,
				1FC11166261FC44B00835E6E /* Release */,
			);
			defaultConfigurationIsVisible = 0;
			defaultConfigurationName = Release;
		};
/* End XCConfigurationList section */

/* Begin XCRemoteSwiftPackageReference section */
		1FD65E30276C0F030037CFAE /* XCRemoteSwiftPackageReference "ShowTime" */ = {
			isa = XCRemoteSwiftPackageReference;
			repositoryURL = "https://github.com/KaneCheshire/ShowTime.git";
			requirement = {
				kind = upToNextMajorVersion;
				minimumVersion = 2.0.0;
			};
		};
		1FF1B9AA26BDCC35006D6385 /* XCRemoteSwiftPackageReference "mobile-sdk-ios" */ = {
			isa = XCRemoteSwiftPackageReference;
			repositoryURL = "https://github.com/iTwin/mobile-sdk-ios.git";
			requirement = {
				kind = exactVersion;
<<<<<<< HEAD
				version = 0.10.8;
=======
				version = 0.10.25;
>>>>>>> 7079078f
			};
		};
/* End XCRemoteSwiftPackageReference section */

/* Begin XCSwiftPackageProductDependency section */
		1FD65E31276C0F030037CFAE /* ShowTime */ = {
			isa = XCSwiftPackageProductDependency;
			package = 1FD65E30276C0F030037CFAE /* XCRemoteSwiftPackageReference "ShowTime" */;
			productName = ShowTime;
		};
		1FF1B9AB26BDCC35006D6385 /* ITwinMobile */ = {
			isa = XCSwiftPackageProductDependency;
			package = 1FF1B9AA26BDCC35006D6385 /* XCRemoteSwiftPackageReference "mobile-sdk-ios" */;
			productName = ITwinMobile;
		};
/* End XCSwiftPackageProductDependency section */
	};
	rootObject = 1FC11148261FC44900835E6E /* Project object */;
}<|MERGE_RESOLUTION|>--- conflicted
+++ resolved
@@ -13,13 +13,10 @@
 		1FC1115B261FC44900835E6E /* Main.storyboard in Resources */ = {isa = PBXBuildFile; fileRef = 1FC11159261FC44900835E6E /* Main.storyboard */; };
 		1FC1115D261FC44B00835E6E /* Assets.xcassets in Resources */ = {isa = PBXBuildFile; fileRef = 1FC1115C261FC44B00835E6E /* Assets.xcassets */; };
 		1FC11160261FC44B00835E6E /* LaunchScreen.storyboard in Resources */ = {isa = PBXBuildFile; fileRef = 1FC1115E261FC44B00835E6E /* LaunchScreen.storyboard */; };
-<<<<<<< HEAD
 		1FCEE2B92784F8F30057153D /* ImagePicker.swift in Sources */ = {isa = PBXBuildFile; fileRef = 1FCEE2B52784F8F20057153D /* ImagePicker.swift */; };
 		1FCEE2BA2784F8F30057153D /* ImageCache.swift in Sources */ = {isa = PBXBuildFile; fileRef = 1FCEE2B62784F8F20057153D /* ImageCache.swift */; };
 		1FCEE2BB2784F8F30057153D /* ImageSharer.swift in Sources */ = {isa = PBXBuildFile; fileRef = 1FCEE2B72784F8F30057153D /* ImageSharer.swift */; };
 		1FCEE2BC2784F8F30057153D /* ImageCacheSchemeHandler.swift in Sources */ = {isa = PBXBuildFile; fileRef = 1FCEE2B82784F8F30057153D /* ImageCacheSchemeHandler.swift */; };
-=======
->>>>>>> 7079078f
 		1FD65E32276C0F030037CFAE /* ShowTime in Frameworks */ = {isa = PBXBuildFile; productRef = 1FD65E31276C0F030037CFAE /* ShowTime */; };
 		1FEAE63E271DE401004853E9 /* README.md in Resources */ = {isa = PBXBuildFile; fileRef = 1FEAE63D271DE401004853E9 /* README.md */; };
 		1FF1B9AC26BDCC35006D6385 /* ITwinMobile in Frameworks */ = {isa = PBXBuildFile; productRef = 1FF1B9AB26BDCC35006D6385 /* ITwinMobile */; };
@@ -389,6 +386,7 @@
 				ASSETCATALOG_COMPILER_APPICON_NAME = AppIcon;
 				ASSETCATALOG_COMPILER_GLOBAL_ACCENT_COLOR_NAME = AccentColor;
 				CODE_SIGN_STYLE = Automatic;
+				DEVELOPMENT_TEAM = WLDT6Q3PUY;
 				ENABLE_BITCODE = NO;
 				INFOPLIST_FILE = MobileStarter/Info.plist;
 				LD_RUNPATH_SEARCH_PATHS = (
@@ -408,6 +406,7 @@
 				ASSETCATALOG_COMPILER_APPICON_NAME = AppIcon;
 				ASSETCATALOG_COMPILER_GLOBAL_ACCENT_COLOR_NAME = AccentColor;
 				CODE_SIGN_STYLE = Automatic;
+				DEVELOPMENT_TEAM = WLDT6Q3PUY;
 				ENABLE_BITCODE = NO;
 				INFOPLIST_FILE = MobileStarter/Info.plist;
 				LD_RUNPATH_SEARCH_PATHS = (
@@ -458,11 +457,7 @@
 			repositoryURL = "https://github.com/iTwin/mobile-sdk-ios.git";
 			requirement = {
 				kind = exactVersion;
-<<<<<<< HEAD
-				version = 0.10.8;
-=======
 				version = 0.10.25;
->>>>>>> 7079078f
 			};
 		};
 /* End XCRemoteSwiftPackageReference section */
