// !$*UTF8*$!
{
	archiveVersion = 1;
	classes = {
	};
	objectVersion = 54;
	objects = {

/* Begin PBXBuildFile section */
		1F0978A227593E5200104043 /* ImageCacheSchemeHandler.swift in Sources */ = {isa = PBXBuildFile; fileRef = 1F0978A127593E5200104043 /* ImageCacheSchemeHandler.swift */; };
		1F0978A427593EBE00104043 /* ImageCache.swift in Sources */ = {isa = PBXBuildFile; fileRef = 1F0978A327593EBE00104043 /* ImageCache.swift */; };
		1F0978A627593F6000104043 /* ImageSharer.swift in Sources */ = {isa = PBXBuildFile; fileRef = 1F0978A527593F6000104043 /* ImageSharer.swift */; };
		1F2D7B642742D38B00AAB11E /* PrintLogger.swift in Sources */ = {isa = PBXBuildFile; fileRef = 1F2D7B632742D38B00AAB11E /* PrintLogger.swift */; };
		1F5726672744772200C53437 /* ImagePicker.swift in Sources */ = {isa = PBXBuildFile; fileRef = 1F5726662744772200C53437 /* ImagePicker.swift */; };
		1FC11154261FC44900835E6E /* AppDelegate.swift in Sources */ = {isa = PBXBuildFile; fileRef = 1FC11153261FC44900835E6E /* AppDelegate.swift */; };
		1FC11156261FC44900835E6E /* SceneDelegate.swift in Sources */ = {isa = PBXBuildFile; fileRef = 1FC11155261FC44900835E6E /* SceneDelegate.swift */; };
		1FC1115B261FC44900835E6E /* Main.storyboard in Resources */ = {isa = PBXBuildFile; fileRef = 1FC11159261FC44900835E6E /* Main.storyboard */; };
		1FC1115D261FC44B00835E6E /* Assets.xcassets in Resources */ = {isa = PBXBuildFile; fileRef = 1FC1115C261FC44B00835E6E /* Assets.xcassets */; };
		1FC11160261FC44B00835E6E /* LaunchScreen.storyboard in Resources */ = {isa = PBXBuildFile; fileRef = 1FC1115E261FC44B00835E6E /* LaunchScreen.storyboard */; };
		1FD4F69D276C102300EE935B /* ShowTime in Frameworks */ = {isa = PBXBuildFile; productRef = 1FD4F69C276C102300EE935B /* ShowTime */; };
		1FF1B9AC26BDCC35006D6385 /* ITwinMobile in Frameworks */ = {isa = PBXBuildFile; productRef = 1FF1B9AB26BDCC35006D6385 /* ITwinMobile */; };
		5FD7518826DD9DCD00DC3060 /* DocumentPicker.swift in Sources */ = {isa = PBXBuildFile; fileRef = 5FD7518626DD9DCD00DC3060 /* DocumentPicker.swift */; };
		5FD7518926DD9DCD00DC3060 /* ModelApplication.swift in Sources */ = {isa = PBXBuildFile; fileRef = 5FD7518726DD9DCD00DC3060 /* ModelApplication.swift */; };
/* End PBXBuildFile section */

/* Begin PBXFileReference section */
		1F0978A127593E5200104043 /* ImageCacheSchemeHandler.swift */ = {isa = PBXFileReference; fileEncoding = 4; lastKnownFileType = sourcecode.swift; path = ImageCacheSchemeHandler.swift; sourceTree = "<group>"; };
		1F0978A327593EBE00104043 /* ImageCache.swift */ = {isa = PBXFileReference; fileEncoding = 4; lastKnownFileType = sourcecode.swift; path = ImageCache.swift; sourceTree = "<group>"; };
		1F0978A527593F6000104043 /* ImageSharer.swift */ = {isa = PBXFileReference; fileEncoding = 4; lastKnownFileType = sourcecode.swift; path = ImageSharer.swift; sourceTree = "<group>"; };
		1F2D7B632742D38B00AAB11E /* PrintLogger.swift */ = {isa = PBXFileReference; lastKnownFileType = sourcecode.swift; path = PrintLogger.swift; sourceTree = "<group>"; };
		1F5726662744772200C53437 /* ImagePicker.swift */ = {isa = PBXFileReference; fileEncoding = 4; lastKnownFileType = sourcecode.swift; path = ImagePicker.swift; sourceTree = "<group>"; };
		1F6EB10C26D46210003BA335 /* ITMApplication.xcconfig */ = {isa = PBXFileReference; lastKnownFileType = text.xcconfig; name = ITMApplication.xcconfig; path = ../ITMApplication.xcconfig; sourceTree = "<group>"; };
		1FC11150261FC44900835E6E /* iTwin CamSample.app */ = {isa = PBXFileReference; explicitFileType = wrapper.application; includeInIndex = 0; path = "iTwin CamSample.app"; sourceTree = BUILT_PRODUCTS_DIR; };
		1FC11153261FC44900835E6E /* AppDelegate.swift */ = {isa = PBXFileReference; lastKnownFileType = sourcecode.swift; path = AppDelegate.swift; sourceTree = "<group>"; };
		1FC11155261FC44900835E6E /* SceneDelegate.swift */ = {isa = PBXFileReference; lastKnownFileType = sourcecode.swift; path = SceneDelegate.swift; sourceTree = "<group>"; };
		1FC1115A261FC44900835E6E /* Base */ = {isa = PBXFileReference; lastKnownFileType = file.storyboard; name = Base; path = Base.lproj/Main.storyboard; sourceTree = "<group>"; };
		1FC1115C261FC44B00835E6E /* Assets.xcassets */ = {isa = PBXFileReference; lastKnownFileType = folder.assetcatalog; path = Assets.xcassets; sourceTree = "<group>"; };
		1FC1115F261FC44B00835E6E /* Base */ = {isa = PBXFileReference; lastKnownFileType = file.storyboard; name = Base; path = Base.lproj/LaunchScreen.storyboard; sourceTree = "<group>"; };
		1FC11161261FC44B00835E6E /* Info.plist */ = {isa = PBXFileReference; lastKnownFileType = text.plist.xml; path = Info.plist; sourceTree = "<group>"; };
		1FE3B33B26D413DA004DD154 /* iOSSamples.xcconfig */ = {isa = PBXFileReference; lastKnownFileType = text.xcconfig; name = iOSSamples.xcconfig; path = ../iOSSamples.xcconfig; sourceTree = "<group>"; };
		1FFD587A271DF094005B37DA /* README.md */ = {isa = PBXFileReference; lastKnownFileType = net.daringfireball.markdown; name = README.md; path = ../README.md; sourceTree = "<group>"; };
		5FB2050426CF29A500C4DBE1 /* itwin-mobile-sdk-ios */ = {isa = PBXFileReference; lastKnownFileType = folder; name = "itwin-mobile-sdk-ios"; path = "../../../mobile-sdk-ios"; sourceTree = "<group>"; };
		5FD7518626DD9DCD00DC3060 /* DocumentPicker.swift */ = {isa = PBXFileReference; fileEncoding = 4; lastKnownFileType = sourcecode.swift; path = DocumentPicker.swift; sourceTree = "<group>"; };
		5FD7518726DD9DCD00DC3060 /* ModelApplication.swift */ = {isa = PBXFileReference; fileEncoding = 4; lastKnownFileType = sourcecode.swift; path = ModelApplication.swift; sourceTree = "<group>"; };
/* End PBXFileReference section */

/* Begin PBXFrameworksBuildPhase section */
		1FC1114D261FC44900835E6E /* Frameworks */ = {
			isa = PBXFrameworksBuildPhase;
			buildActionMask = 2147483647;
			files = (
				1FD4F69D276C102300EE935B /* ShowTime in Frameworks */,
				1FF1B9AC26BDCC35006D6385 /* ITwinMobile in Frameworks */,
			);
			runOnlyForDeploymentPostprocessing = 0;
		};
/* End PBXFrameworksBuildPhase section */

/* Begin PBXGroup section */
		1FC11147261FC44900835E6E = {
			isa = PBXGroup;
			children = (
				1FFD587A271DF094005B37DA /* README.md */,
				1FE3B33B26D413DA004DD154 /* iOSSamples.xcconfig */,
				1F6EB10C26D46210003BA335 /* ITMApplication.xcconfig */,
				5FB2050426CF29A500C4DBE1 /* itwin-mobile-sdk-ios */,
				1FC11152261FC44900835E6E /* MobileStarter */,
				1FC11151261FC44900835E6E /* Products */,
			);
			sourceTree = "<group>";
		};
		1FC11151261FC44900835E6E /* Products */ = {
			isa = PBXGroup;
			children = (
				1FC11150261FC44900835E6E /* iTwin CamSample.app */,
			);
			name = Products;
			sourceTree = "<group>";
		};
		1FC11152261FC44900835E6E /* MobileStarter */ = {
			isa = PBXGroup;
			children = (
				5FD7518526DD9DCD00DC3060 /* Shared */,
				1FC11153261FC44900835E6E /* AppDelegate.swift */,
				1FC11155261FC44900835E6E /* SceneDelegate.swift */,
				1FC11159261FC44900835E6E /* Main.storyboard */,
				1FC1115C261FC44B00835E6E /* Assets.xcassets */,
				1FC1115E261FC44B00835E6E /* LaunchScreen.storyboard */,
				1FC11161261FC44B00835E6E /* Info.plist */,
			);
			path = MobileStarter;
			sourceTree = "<group>";
		};
		5FD7518526DD9DCD00DC3060 /* Shared */ = {
			isa = PBXGroup;
			children = (
				5FD7518626DD9DCD00DC3060 /* DocumentPicker.swift */,
				1F0978A327593EBE00104043 /* ImageCache.swift */,
				1F0978A127593E5200104043 /* ImageCacheSchemeHandler.swift */,
				1F5726662744772200C53437 /* ImagePicker.swift */,
				1F0978A527593F6000104043 /* ImageSharer.swift */,
				5FD7518726DD9DCD00DC3060 /* ModelApplication.swift */,
				1F2D7B632742D38B00AAB11E /* PrintLogger.swift */,
			);
			name = Shared;
			path = ../../Shared;
			sourceTree = "<group>";
		};
/* End PBXGroup section */

/* Begin PBXNativeTarget section */
		1FC1114F261FC44900835E6E /* MobileStarter */ = {
			isa = PBXNativeTarget;
			buildConfigurationList = 1FC11164261FC44B00835E6E /* Build configuration list for PBXNativeTarget "MobileStarter" */;
			buildPhases = (
				1FC1114C261FC44900835E6E /* Sources */,
				1FC1114D261FC44900835E6E /* Frameworks */,
				1FC1114E261FC44900835E6E /* Resources */,
				1F967D1A2620F62E00839493 /* Check react-app */,
				1FCA80062620B9CF002F1F76 /* Copy web app assets */,
			);
			buildRules = (
			);
			dependencies = (
			);
			name = MobileStarter;
			packageProductDependencies = (
				1FF1B9AB26BDCC35006D6385 /* ITwinMobile */,
				1FD4F69C276C102300EE935B /* ShowTime */,
			);
			productName = MobileStarter;
			productReference = 1FC11150261FC44900835E6E /* iTwin CamSample.app */;
			productType = "com.apple.product-type.application";
		};
/* End PBXNativeTarget section */

/* Begin PBXProject section */
		1FC11148261FC44900835E6E /* Project object */ = {
			isa = PBXProject;
			attributes = {
				LastSwiftUpdateCheck = 1240;
				LastUpgradeCheck = 1240;
				TargetAttributes = {
					1FC1114F261FC44900835E6E = {
						CreatedOnToolsVersion = 12.4;
					};
				};
			};
			buildConfigurationList = 1FC1114B261FC44900835E6E /* Build configuration list for PBXProject "LocalSDK_MobileStarter" */;
			compatibilityVersion = "Xcode 9.3";
			developmentRegion = en;
			hasScannedForEncodings = 0;
			knownRegions = (
				en,
				Base,
			);
			mainGroup = 1FC11147261FC44900835E6E;
			packageReferences = (
				1FF1B9AA26BDCC35006D6385 /* XCRemoteSwiftPackageReference "mobile-sdk-ios" */,
				1FD4F69B276C102300EE935B /* XCRemoteSwiftPackageReference "ShowTime" */,
			);
			productRefGroup = 1FC11151261FC44900835E6E /* Products */;
			projectDirPath = "";
			projectRoot = "";
			targets = (
				1FC1114F261FC44900835E6E /* MobileStarter */,
			);
		};
/* End PBXProject section */

/* Begin PBXResourcesBuildPhase section */
		1FC1114E261FC44900835E6E /* Resources */ = {
			isa = PBXResourcesBuildPhase;
			buildActionMask = 2147483647;
			files = (
				1FC11160261FC44B00835E6E /* LaunchScreen.storyboard in Resources */,
				1FC1115D261FC44B00835E6E /* Assets.xcassets in Resources */,
				1FC1115B261FC44900835E6E /* Main.storyboard in Resources */,
			);
			runOnlyForDeploymentPostprocessing = 0;
		};
/* End PBXResourcesBuildPhase section */

/* Begin PBXShellScriptBuildPhase section */
		1F967D1A2620F62E00839493 /* Check react-app */ = {
			isa = PBXShellScriptBuildPhase;
			alwaysOutOfDate = 1;
			buildActionMask = 12;
			files = (
			);
			inputFileListPaths = (
			);
			inputPaths = (
			);
			name = "Check react-app";
			outputFileListPaths = (
			);
			outputPaths = (
			);
			runOnlyForDeploymentPostprocessing = 0;
			shellPath = /bin/sh;
			shellScript = "cd \"${PROJECT_DIR}/../../cross-platform/react-app\"\nif [[ ! -d node_modules ]]; then\n  echo Cannot find react-app/node_modules. Please follow the steps in iOS/REAMDE.md.\n  exit 1\nfi\nif [[ ! -d build ]]; then\n  echo Cannot find react-app/build. Please follow the steps in iOS/README.md.\n  exit 1\nfi\nif [[ ! -d lib ]]; then\n  echo Cannot find react-app/lib. Please follow the steps in iOS/README.md.\n  exit 1\nfi\n";
			showEnvVarsInLog = 0;
		};
		1FCA80062620B9CF002F1F76 /* Copy web app assets */ = {
			isa = PBXShellScriptBuildPhase;
			alwaysOutOfDate = 1;
			buildActionMask = 2147483647;
			files = (
			);
			inputFileListPaths = (
			);
			inputPaths = (
			);
			name = "Copy web app assets";
			outputFileListPaths = (
			);
			outputPaths = (
			);
			runOnlyForDeploymentPostprocessing = 0;
			shellPath = /bin/sh;
			shellScript = "\"${PROJECT_DIR}/../CopyWebAppAssets.sh\"\n";
		};
/* End PBXShellScriptBuildPhase section */

/* Begin PBXSourcesBuildPhase section */
		1FC1114C261FC44900835E6E /* Sources */ = {
			isa = PBXSourcesBuildPhase;
			buildActionMask = 2147483647;
			files = (
				1F0978A227593E5200104043 /* ImageCacheSchemeHandler.swift in Sources */,
				1FC11154261FC44900835E6E /* AppDelegate.swift in Sources */,
				1F0978A427593EBE00104043 /* ImageCache.swift in Sources */,
				5FD7518826DD9DCD00DC3060 /* DocumentPicker.swift in Sources */,
				5FD7518926DD9DCD00DC3060 /* ModelApplication.swift in Sources */,
				1F5726672744772200C53437 /* ImagePicker.swift in Sources */,
				1F2D7B642742D38B00AAB11E /* PrintLogger.swift in Sources */,
				1F0978A627593F6000104043 /* ImageSharer.swift in Sources */,
				1FC11156261FC44900835E6E /* SceneDelegate.swift in Sources */,
			);
			runOnlyForDeploymentPostprocessing = 0;
		};
/* End PBXSourcesBuildPhase section */

/* Begin PBXVariantGroup section */
		1FC11159261FC44900835E6E /* Main.storyboard */ = {
			isa = PBXVariantGroup;
			children = (
				1FC1115A261FC44900835E6E /* Base */,
			);
			name = Main.storyboard;
			sourceTree = "<group>";
		};
		1FC1115E261FC44B00835E6E /* LaunchScreen.storyboard */ = {
			isa = PBXVariantGroup;
			children = (
				1FC1115F261FC44B00835E6E /* Base */,
			);
			name = LaunchScreen.storyboard;
			sourceTree = "<group>";
		};
/* End PBXVariantGroup section */

/* Begin XCBuildConfiguration section */
		1FC11162261FC44B00835E6E /* Debug */ = {
			isa = XCBuildConfiguration;
			baseConfigurationReference = 1FE3B33B26D413DA004DD154 /* iOSSamples.xcconfig */;
			buildSettings = {
				ALWAYS_SEARCH_USER_PATHS = NO;
				CLANG_ANALYZER_NONNULL = YES;
				CLANG_ANALYZER_NUMBER_OBJECT_CONVERSION = YES_AGGRESSIVE;
				CLANG_CXX_LANGUAGE_STANDARD = "gnu++14";
				CLANG_CXX_LIBRARY = "libc++";
				CLANG_ENABLE_MODULES = YES;
				CLANG_ENABLE_OBJC_ARC = YES;
				CLANG_ENABLE_OBJC_WEAK = YES;
				CLANG_WARN_BLOCK_CAPTURE_AUTORELEASING = YES;
				CLANG_WARN_BOOL_CONVERSION = YES;
				CLANG_WARN_COMMA = YES;
				CLANG_WARN_CONSTANT_CONVERSION = YES;
				CLANG_WARN_DEPRECATED_OBJC_IMPLEMENTATIONS = YES;
				CLANG_WARN_DIRECT_OBJC_ISA_USAGE = YES_ERROR;
				CLANG_WARN_DOCUMENTATION_COMMENTS = YES;
				CLANG_WARN_EMPTY_BODY = YES;
				CLANG_WARN_ENUM_CONVERSION = YES;
				CLANG_WARN_INFINITE_RECURSION = YES;
				CLANG_WARN_INT_CONVERSION = YES;
				CLANG_WARN_NON_LITERAL_NULL_CONVERSION = YES;
				CLANG_WARN_OBJC_IMPLICIT_RETAIN_SELF = YES;
				CLANG_WARN_OBJC_LITERAL_CONVERSION = YES;
				CLANG_WARN_OBJC_ROOT_CLASS = YES_ERROR;
				CLANG_WARN_QUOTED_INCLUDE_IN_FRAMEWORK_HEADER = YES;
				CLANG_WARN_RANGE_LOOP_ANALYSIS = YES;
				CLANG_WARN_STRICT_PROTOTYPES = YES;
				CLANG_WARN_SUSPICIOUS_MOVE = YES;
				CLANG_WARN_UNGUARDED_AVAILABILITY = YES_AGGRESSIVE;
				CLANG_WARN_UNREACHABLE_CODE = YES;
				CLANG_WARN__DUPLICATE_METHOD_MATCH = YES;
				COPY_PHASE_STRIP = NO;
				DEBUG_INFORMATION_FORMAT = dwarf;
				ENABLE_STRICT_OBJC_MSGSEND = YES;
				ENABLE_TESTABILITY = YES;
				GCC_C_LANGUAGE_STANDARD = gnu11;
				GCC_DYNAMIC_NO_PIC = NO;
				GCC_NO_COMMON_BLOCKS = YES;
				GCC_OPTIMIZATION_LEVEL = 0;
				GCC_PREPROCESSOR_DEFINITIONS = (
					"DEBUG=1",
					"$(inherited)",
				);
				GCC_WARN_64_TO_32_BIT_CONVERSION = YES;
				GCC_WARN_ABOUT_RETURN_TYPE = YES_ERROR;
				GCC_WARN_UNDECLARED_SELECTOR = YES;
				GCC_WARN_UNINITIALIZED_AUTOS = YES_AGGRESSIVE;
				GCC_WARN_UNUSED_FUNCTION = YES;
				GCC_WARN_UNUSED_VARIABLE = YES;
				IPHONEOS_DEPLOYMENT_TARGET = 13.0;
				MTL_ENABLE_DEBUG_INFO = INCLUDE_SOURCE;
				MTL_FAST_MATH = YES;
				ONLY_ACTIVE_ARCH = YES;
				SDKROOT = iphoneos;
				SWIFT_ACTIVE_COMPILATION_CONDITIONS = DEBUG;
				SWIFT_OPTIMIZATION_LEVEL = "-Onone";
			};
			name = Debug;
		};
		1FC11163261FC44B00835E6E /* Release */ = {
			isa = XCBuildConfiguration;
			baseConfigurationReference = 1FE3B33B26D413DA004DD154 /* iOSSamples.xcconfig */;
			buildSettings = {
				ALWAYS_SEARCH_USER_PATHS = NO;
				CLANG_ANALYZER_NONNULL = YES;
				CLANG_ANALYZER_NUMBER_OBJECT_CONVERSION = YES_AGGRESSIVE;
				CLANG_CXX_LANGUAGE_STANDARD = "gnu++14";
				CLANG_CXX_LIBRARY = "libc++";
				CLANG_ENABLE_MODULES = YES;
				CLANG_ENABLE_OBJC_ARC = YES;
				CLANG_ENABLE_OBJC_WEAK = YES;
				CLANG_WARN_BLOCK_CAPTURE_AUTORELEASING = YES;
				CLANG_WARN_BOOL_CONVERSION = YES;
				CLANG_WARN_COMMA = YES;
				CLANG_WARN_CONSTANT_CONVERSION = YES;
				CLANG_WARN_DEPRECATED_OBJC_IMPLEMENTATIONS = YES;
				CLANG_WARN_DIRECT_OBJC_ISA_USAGE = YES_ERROR;
				CLANG_WARN_DOCUMENTATION_COMMENTS = YES;
				CLANG_WARN_EMPTY_BODY = YES;
				CLANG_WARN_ENUM_CONVERSION = YES;
				CLANG_WARN_INFINITE_RECURSION = YES;
				CLANG_WARN_INT_CONVERSION = YES;
				CLANG_WARN_NON_LITERAL_NULL_CONVERSION = YES;
				CLANG_WARN_OBJC_IMPLICIT_RETAIN_SELF = YES;
				CLANG_WARN_OBJC_LITERAL_CONVERSION = YES;
				CLANG_WARN_OBJC_ROOT_CLASS = YES_ERROR;
				CLANG_WARN_QUOTED_INCLUDE_IN_FRAMEWORK_HEADER = YES;
				CLANG_WARN_RANGE_LOOP_ANALYSIS = YES;
				CLANG_WARN_STRICT_PROTOTYPES = YES;
				CLANG_WARN_SUSPICIOUS_MOVE = YES;
				CLANG_WARN_UNGUARDED_AVAILABILITY = YES_AGGRESSIVE;
				CLANG_WARN_UNREACHABLE_CODE = YES;
				CLANG_WARN__DUPLICATE_METHOD_MATCH = YES;
				COPY_PHASE_STRIP = NO;
				DEBUG_INFORMATION_FORMAT = "dwarf-with-dsym";
				ENABLE_NS_ASSERTIONS = NO;
				ENABLE_STRICT_OBJC_MSGSEND = YES;
				GCC_C_LANGUAGE_STANDARD = gnu11;
				GCC_NO_COMMON_BLOCKS = YES;
				GCC_WARN_64_TO_32_BIT_CONVERSION = YES;
				GCC_WARN_ABOUT_RETURN_TYPE = YES_ERROR;
				GCC_WARN_UNDECLARED_SELECTOR = YES;
				GCC_WARN_UNINITIALIZED_AUTOS = YES_AGGRESSIVE;
				GCC_WARN_UNUSED_FUNCTION = YES;
				GCC_WARN_UNUSED_VARIABLE = YES;
				IPHONEOS_DEPLOYMENT_TARGET = 13.0;
				MTL_ENABLE_DEBUG_INFO = NO;
				MTL_FAST_MATH = YES;
				SDKROOT = iphoneos;
				SWIFT_COMPILATION_MODE = wholemodule;
				SWIFT_OPTIMIZATION_LEVEL = "-O";
				VALIDATE_PRODUCT = YES;
			};
			name = Release;
		};
		1FC11165261FC44B00835E6E /* Debug */ = {
			isa = XCBuildConfiguration;
			buildSettings = {
				ASSETCATALOG_COMPILER_APPICON_NAME = AppIcon;
				ASSETCATALOG_COMPILER_GLOBAL_ACCENT_COLOR_NAME = AccentColor;
				CODE_SIGN_STYLE = Automatic;
				ENABLE_BITCODE = NO;
				INFOPLIST_FILE = MobileStarter/Info.plist;
				LD_RUNPATH_SEARCH_PATHS = (
					"$(inherited)",
					"@executable_path/Frameworks",
				);
				PRODUCT_BUNDLE_IDENTIFIER = com.bentley.sample.camera;
				PRODUCT_NAME = "iTwin CamSample";
				SWIFT_VERSION = 5.0;
				TARGETED_DEVICE_FAMILY = "1,2";
			};
			name = Debug;
		};
		1FC11166261FC44B00835E6E /* Release */ = {
			isa = XCBuildConfiguration;
			buildSettings = {
				ASSETCATALOG_COMPILER_APPICON_NAME = AppIcon;
				ASSETCATALOG_COMPILER_GLOBAL_ACCENT_COLOR_NAME = AccentColor;
				CODE_SIGN_STYLE = Automatic;
				ENABLE_BITCODE = NO;
				INFOPLIST_FILE = MobileStarter/Info.plist;
				LD_RUNPATH_SEARCH_PATHS = (
					"$(inherited)",
					"@executable_path/Frameworks",
				);
				PRODUCT_BUNDLE_IDENTIFIER = com.bentley.sample.camera;
				PRODUCT_NAME = "iTwin CamSample";
				SWIFT_VERSION = 5.0;
				TARGETED_DEVICE_FAMILY = "1,2";
			};
			name = Release;
		};
/* End XCBuildConfiguration section */

/* Begin XCConfigurationList section */
		1FC1114B261FC44900835E6E /* Build configuration list for PBXProject "LocalSDK_MobileStarter" */ = {
			isa = XCConfigurationList;
			buildConfigurations = (
				1FC11162261FC44B00835E6E /* Debug */,
				1FC11163261FC44B00835E6E /* Release */,
			);
			defaultConfigurationIsVisible = 0;
			defaultConfigurationName = Release;
		};
		1FC11164261FC44B00835E6E /* Build configuration list for PBXNativeTarget "MobileStarter" */ = {
			isa = XCConfigurationList;
			buildConfigurations = (
				1FC11165261FC44B00835E6E /* Debug */,
				1FC11166261FC44B00835E6E /* Release */,
			);
			defaultConfigurationIsVisible = 0;
			defaultConfigurationName = Release;
		};
/* End XCConfigurationList section */

/* Begin XCRemoteSwiftPackageReference section */
		1FD4F69B276C102300EE935B /* XCRemoteSwiftPackageReference "ShowTime" */ = {
			isa = XCRemoteSwiftPackageReference;
			repositoryURL = "https://github.com/KaneCheshire/ShowTime.git";
			requirement = {
				kind = upToNextMajorVersion;
				minimumVersion = 2.0.0;
			};
		};
		1FF1B9AA26BDCC35006D6385 /* XCRemoteSwiftPackageReference "mobile-sdk-ios" */ = {
			isa = XCRemoteSwiftPackageReference;
			repositoryURL = "https://github.com/iTwin/mobile-sdk-ios.git";
			requirement = {
				kind = exactVersion;
<<<<<<< HEAD
				version = 0.10.8;
=======
				version = 0.10.25;
>>>>>>> 7079078f
			};
		};
/* End XCRemoteSwiftPackageReference section */

/* Begin XCSwiftPackageProductDependency section */
		1FD4F69C276C102300EE935B /* ShowTime */ = {
			isa = XCSwiftPackageProductDependency;
			package = 1FD4F69B276C102300EE935B /* XCRemoteSwiftPackageReference "ShowTime" */;
			productName = ShowTime;
		};
		1FF1B9AB26BDCC35006D6385 /* ITwinMobile */ = {
			isa = XCSwiftPackageProductDependency;
			package = 1FF1B9AA26BDCC35006D6385 /* XCRemoteSwiftPackageReference "mobile-sdk-ios" */;
			productName = ITwinMobile;
		};
/* End XCSwiftPackageProductDependency section */
	};
	rootObject = 1FC11148261FC44900835E6E /* Project object */;
}<|MERGE_RESOLUTION|>--- conflicted
+++ resolved
@@ -455,11 +455,7 @@
 			repositoryURL = "https://github.com/iTwin/mobile-sdk-ios.git";
 			requirement = {
 				kind = exactVersion;
-<<<<<<< HEAD
-				version = 0.10.8;
-=======
 				version = 0.10.25;
->>>>>>> 7079078f
 			};
 		};
 /* End XCRemoteSwiftPackageReference section */
