{
  "object": {
    "pins": [
      {
        "package": "AppAuth",
        "repositoryURL": "https://github.com/openid/AppAuth-iOS.git",
        "state": {
          "branch": null,
          "revision": "01131d68346c8ae552961c768d583c715fbe1410",
          "version": "1.4.0"
        }
      },
      {
        "package": "PMKCoreLocation",
        "repositoryURL": "https://github.com/fallingspirit/CoreLocation",
        "state": {
          "branch": null,
          "revision": "0d7f0e88f3f56a82a79553af651c2dea0f69bbcf",
          "version": "3.1.2"
        }
      },
      {
        "package": "PMKFoundation",
        "repositoryURL": "https://github.com/PromiseKit/Foundation.git",
        "state": {
          "branch": null,
          "revision": "985f17fa69ee0e5b7eb3ff9be87ffc4e05fc0927",
          "version": "3.4.0"
        }
      },
      {
        "package": "itwin-mobile-native",
        "repositoryURL": "https://github.com/iTwin/mobile-native-ios",
        "state": {
          "branch": null,
<<<<<<< HEAD
          "revision": "4c2240279f9536eaea199bf6c6d3f978fba71a20",
          "version": "3.0.33"
=======
          "revision": "0dfad0562a2650642821a3bf2ee6cc61a5b26612",
          "version": "3.2.8"
>>>>>>> 7079078f
        }
      },
      {
        "package": "itwin-mobile-sdk",
        "repositoryURL": "https://github.com/iTwin/mobile-sdk-ios.git",
        "state": {
          "branch": null,
<<<<<<< HEAD
          "revision": "0926ade83321f461685afb4c09047328474e4416",
          "version": "0.10.8"
=======
          "revision": "db3585a8fc7fcdc187488d4e5baee834a8137e57",
          "version": "0.10.25"
>>>>>>> 7079078f
        }
      },
      {
        "package": "PromiseKit",
        "repositoryURL": "https://github.com/mxcl/PromiseKit",
        "state": {
          "branch": null,
          "revision": "93c8d41ce96ed78f36c3948be396d76f3ca3de1b",
          "version": "6.16.2"
        }
      },
      {
        "package": "Reachability",
        "repositoryURL": "https://github.com/ashleymills/Reachability.swift",
        "state": {
          "branch": null,
          "revision": "c01bbdf2d633cf049ae1ed1a68a2020a8bda32e2",
          "version": "5.1.0"
        }
      },
      {
        "package": "ShowTime",
        "repositoryURL": "https://github.com/KaneCheshire/ShowTime.git",
        "state": {
          "branch": null,
          "revision": "f4e976931fc5f9b7a7d011f40c62a250c4ff53ab",
          "version": "2.5.3"
        }
      }
    ]
  },
  "version": 1
}<|MERGE_RESOLUTION|>--- conflicted
+++ resolved
@@ -33,13 +33,8 @@
         "repositoryURL": "https://github.com/iTwin/mobile-native-ios",
         "state": {
           "branch": null,
-<<<<<<< HEAD
-          "revision": "4c2240279f9536eaea199bf6c6d3f978fba71a20",
-          "version": "3.0.33"
-=======
           "revision": "0dfad0562a2650642821a3bf2ee6cc61a5b26612",
           "version": "3.2.8"
->>>>>>> 7079078f
         }
       },
       {
@@ -47,13 +42,8 @@
         "repositoryURL": "https://github.com/iTwin/mobile-sdk-ios.git",
         "state": {
           "branch": null,
-<<<<<<< HEAD
-          "revision": "0926ade83321f461685afb4c09047328474e4416",
-          "version": "0.10.8"
-=======
           "revision": "db3585a8fc7fcdc187488d4e5baee834a8137e57",
           "version": "0.10.25"
->>>>>>> 7079078f
         }
       },
       {
