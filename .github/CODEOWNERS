--- conflicted
+++ resolved
@@ -5,8 +5,4 @@
 
 # These owners will be the default owners for everything in
 # the repo, unless a later match takes precedence.
-<<<<<<< HEAD
-*       @toddsouthenbentley @tcobbs-bentley @Carl-Hinkle
-=======
-*       @itwin/mobilesdkadmins
->>>>>>> 7079078f
+*       @toddsouthenbentley @tcobbs-bentley